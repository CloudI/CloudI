#-*-Mode:make;coding:utf-8;tab-width:4;c-basic-offset:4-*-
# ex: set ft=make fenc=utf-8 sts=4 ts=4 sw=4 noet:
ACLOCAL_AMFLAGS = -I m4
SUBDIRS = api lib tests

SCOPE_EXTERNAL = cloudi_x_
SCOPE_ARGS = -s $(SCOPE_EXTERNAL) -p cloudi -b _original \
<<<<<<< HEAD
     -c $(top_srcdir)/lib/ \
     -d $(top_srcdir)/lib/cloudi_core/src \
     -d $(top_srcdir)/lib/cloudi_services_databases/src \
     -d $(top_srcdir)/lib/cloudi_services_internal/src \
     -d $(top_srcdir)/lib/cloudi_services_messaging/src \
     -d $(top_srcdir)/lib/cpg/src \
     -d $(top_srcdir)/lib/key2value/src \
     -d $(top_srcdir)/lib/pqueue/src \
     -d $(top_srcdir)/lib/quickrand/src \
     -d $(top_srcdir)/lib/reltool_util/src \
     -d $(top_srcdir)/lib/trie/src \
     -d $(top_srcdir)/lib/uuid/src \
     -d $(top_srcdir)/external/nodefinder/combonodefinder/src \
     -d $(top_srcdir)/external/nodefinder/ec2nodefinder/src \
     -d $(top_srcdir)/external/nodefinder/nodefinder/src \
     -d $(top_srcdir)/external/cowboy/src \
     -d $(top_srcdir)/external/elli/src \
     -d $(top_srcdir)/external/dynamic_compile/src \
     -d $(top_srcdir)/external/ecouchdb/src \
     -d $(top_srcdir)/external/ememcached/src \
     -d $(top_srcdir)/external/emysql/src \
     -d $(top_srcdir)/external/epgsql/src \
     -d $(top_srcdir)/external/etokyotyrant/src \
     -d $(top_srcdir)/external/jsx/src \
     -d $(top_srcdir)/external/ranch/src

all-local: rel/files/app.config \
           erlang-applications-scope-add \
           rebar-directories-compile \
           rebar-compile

=======
     -c $(abs_top_srcdir)/lib/ \
     -d $(abs_top_srcdir)/lib/cloudi_core/src \
     -d $(abs_top_srcdir)/lib/cloudi_services_databases/src \
     -d $(abs_top_srcdir)/lib/cloudi_services_internal/src \
     -d $(abs_top_srcdir)/lib/cloudi_services_messaging/src \
     -d $(abs_top_srcdir)/lib/cpg/src \
     -d $(abs_top_srcdir)/lib/key2value/src \
     -d $(abs_top_srcdir)/lib/pqueue/src \
     -d $(abs_top_srcdir)/lib/quickrand/src \
     -d $(abs_top_srcdir)/lib/reltool_util/src \
     -d $(abs_top_srcdir)/lib/trie/src \
     -d $(abs_top_srcdir)/lib/uuid/src \
     -d $(abs_top_srcdir)/external/nodefinder/combonodefinder/src \
     -d $(abs_top_srcdir)/external/nodefinder/ec2nodefinder/src \
     -d $(abs_top_srcdir)/external/nodefinder/nodefinder/src \
     -d $(abs_top_srcdir)/external/cowboy/src \
     -d $(abs_top_srcdir)/external/dynamic_compile/src \
     -d $(abs_top_srcdir)/external/ecouchdb/src \
     -d $(abs_top_srcdir)/external/ememcached/src \
     -d $(abs_top_srcdir)/external/emysql/src \
     -d $(abs_top_srcdir)/external/epgsql/src \
     -d $(abs_top_srcdir)/external/poolboy/src \
     -d $(abs_top_srcdir)/external/thrift/src \
     -d $(abs_top_srcdir)/external/erlasticsearch/src \
     -d $(abs_top_srcdir)/external/etokyotyrant/src \
     -d $(abs_top_srcdir)/external/jsx/src \
     -d $(abs_top_srcdir)/external/ranch/src

# automake expand all nested variables
>>>>>>> fa202b1f
rel/files/app.config: rel/files/app.config.in
	$(MKDIR_P) rel/files
	$(SED) -e "s![@]cloudi_confdir[@]!$(cloudi_confdir)!g" \
           -e "s![@]cloudi_logdir[@]!$(cloudi_logdir)!g" \
           $(top_srcdir)/rel/files/app.config.in > \
           $(top_builddir)/$@

rebar-directories-compile:
	$(MKDIR_P) external
	$(MKDIR_P) lib/cloudi_core/ebin
	$(MKDIR_P) lib/cloudi_services_internal/ebin
	$(MKDIR_P) lib/cloudi_services_databases/ebin
	$(MKDIR_P) lib/cloudi_services_messaging/ebin
	$(MKDIR_P) lib/pqueue/ebin
	$(MKDIR_P) lib/quickrand/ebin
	$(MKDIR_P) lib/cpg/ebin
	$(MKDIR_P) lib/uuid/ebin
	$(MKDIR_P) lib/trie/ebin
	$(MKDIR_P) lib/reltool_util/ebin
	$(MKDIR_P) lib/key2value/ebin
	$(MKDIR_P) external/nodefinder/combonodefinder/ebin
	$(MKDIR_P) external/nodefinder/ec2nodefinder/ebin
	$(MKDIR_P) external/nodefinder/nodefinder/ebin
	$(MKDIR_P) external/jsx/ebin
	$(MKDIR_P) external/etokyotyrant/ebin
	$(MKDIR_P) external/poolboy/ebin
	$(MKDIR_P) external/thrift/ebin
	$(MKDIR_P) external/erlasticsearch/ebin
	$(MKDIR_P) external/epgsql/ebin
	$(MKDIR_P) external/emysql/ebin
	$(MKDIR_P) external/ememcached/ebin
	$(MKDIR_P) external/ecouchdb/ebin
	$(MKDIR_P) external/cowboy/ebin
	$(MKDIR_P) external/ranch/ebin
	$(MKDIR_P) external/elli/ebin
	$(MKDIR_P) external/dynamic_compile/ebin
	(cd $(top_srcdir)/lib/cloudi_core/src && \
        test ! -e cloudi_core.app.src && \
        $(LN_S) $(abs_top_builddir)/lib/cloudi_core/src/cloudi_core.app.src || exit 0)
	(cd $(top_srcdir)/lib/cloudi_services_internal/src && \
        test ! -e cloudi_services_internal.app.src && \
        $(LN_S) $(abs_top_builddir)/lib/cloudi_services_internal/src/cloudi_services_internal.app.src || exit 0)
	(cd $(top_srcdir)/lib/cloudi_services_databases/src && \
        test ! -e cloudi_services_databases.app.src && \
        $(LN_S) $(abs_top_builddir)/lib/cloudi_services_databases/src/cloudi_services_databases.app.src || exit 0)
	(cd $(top_srcdir)/lib/cloudi_services_messaging/src && \
        test ! -e cloudi_services_messaging.app.src && \
        $(LN_S) $(abs_top_builddir)/lib/cloudi_services_messaging/src/cloudi_services_messaging.app.src || exit 0)
	(cd $(top_srcdir)/lib/pqueue/src && \
        test ! -e $(SCOPE_EXTERNAL)pqueue.app.src && \
        $(LN_S) $(abs_top_builddir)/lib/pqueue/src/$(SCOPE_EXTERNAL)pqueue.app.src || exit 0)
	(cd $(top_srcdir)/lib/quickrand/src && \
        test ! -e $(SCOPE_EXTERNAL)quickrand.app.src && \
        $(LN_S) $(abs_top_builddir)/lib/quickrand/src/$(SCOPE_EXTERNAL)quickrand.app.src || exit 0)
	(cd $(top_srcdir)/lib/cpg/src && \
        test ! -e $(SCOPE_EXTERNAL)cpg.app.src && \
        $(LN_S) $(abs_top_builddir)/lib/cpg/src/$(SCOPE_EXTERNAL)cpg.app.src || exit 0)
	(cd $(top_srcdir)/lib/uuid/src && \
        test ! -e $(SCOPE_EXTERNAL)uuid.app.src && \
        $(LN_S) $(abs_top_builddir)/lib/uuid/src/$(SCOPE_EXTERNAL)uuid.app.src || exit 0)
	(cd $(top_srcdir)/lib/trie/src && \
        test ! -e $(SCOPE_EXTERNAL)trie.app.src && \
        $(LN_S) $(abs_top_builddir)/lib/trie/src/$(SCOPE_EXTERNAL)trie.app.src || exit 0)
	(cd $(top_srcdir)/lib/reltool_util/src && \
        test ! -e $(SCOPE_EXTERNAL)reltool_util.app.src && \
        $(LN_S) $(abs_top_builddir)/lib/reltool_util/src/$(SCOPE_EXTERNAL)reltool_util.app.src || exit 0)
	(cd $(top_srcdir)/lib/key2value/src && \
        test ! -e $(SCOPE_EXTERNAL)key2value.app.src && \
        $(LN_S) $(abs_top_builddir)/lib/key2value/src/$(SCOPE_EXTERNAL)key2value.app.src || exit 0)
	(cd $(top_srcdir)/lib/cloudi_core && \
        test ! -e ebin && \
        $(LN_S) $(abs_top_builddir)/lib/cloudi_core/ebin || exit 0)
	(cd $(top_srcdir)/lib/cloudi_services_internal && \
        test ! -e ebin && \
        $(LN_S) $(abs_top_builddir)/lib/cloudi_services_internal/ebin || exit 0)
	(cd $(top_srcdir)/lib/cloudi_services_databases && \
        test ! -e ebin && \
        $(LN_S) $(abs_top_builddir)/lib/cloudi_services_databases/ebin || exit 0)
	(cd $(top_srcdir)/lib/cloudi_services_messaging && \
        test ! -e ebin && \
        $(LN_S) $(abs_top_builddir)/lib/cloudi_services_messaging/ebin || exit 0)
	(cd $(top_srcdir)/lib/pqueue && \
        test ! -e ebin && \
        $(LN_S) $(abs_top_builddir)/lib/pqueue/ebin || exit 0)
	(cd $(top_srcdir)/lib/quickrand && \
        test ! -e ebin && \
        $(LN_S) $(abs_top_builddir)/lib/quickrand/ebin || exit 0)
	(cd $(top_srcdir)/lib/cpg && \
        test ! -e ebin && \
        $(LN_S) $(abs_top_builddir)/lib/cpg/ebin || exit 0)
	(cd $(top_srcdir)/lib/uuid && \
        test ! -e ebin && \
        $(LN_S) $(abs_top_builddir)/lib/uuid/ebin || exit 0)
	(cd $(top_srcdir)/lib/trie && \
        test ! -e ebin && \
        $(LN_S) $(abs_top_builddir)/lib/trie/ebin || exit 0)
	(cd $(top_srcdir)/lib/reltool_util && \
        test ! -e ebin && \
        $(LN_S) $(abs_top_builddir)/lib/reltool_util/ebin || exit 0)
	(cd $(top_srcdir)/lib/key2value && \
        test ! -e ebin && \
        $(LN_S) $(abs_top_builddir)/lib/key2value/ebin || exit 0)
	(if test "x$(ZEROMQ_VERSION_MAJOR)" != "x"; then : ; \
       $(MKDIR_P) external/zeromq/v$(ZEROMQ_VERSION_MAJOR) && \
       cd $(top_builddir)/external/zeromq/v$(ZEROMQ_VERSION_MAJOR) && \
        test ! -e erlzmq && \
        $(LN_S) $(abs_top_srcdir)/external/zeromq/v$(ZEROMQ_VERSION_MAJOR)/erlzmq || exit 0; \
   fi)
	(cd $(top_srcdir)/external/nodefinder/nodefinder && \
        test ! -e ebin && $(LN_S) \
        $(abs_top_builddir)/external/nodefinder/nodefinder/ebin || \
        exit 0)
	(cd $(top_srcdir)/external/nodefinder/ec2nodefinder && \
        test ! -e ebin && $(LN_S) \
        $(abs_top_builddir)/external/nodefinder/ec2nodefinder/ebin || \
        exit 0)
	(cd $(top_srcdir)/external/nodefinder/combonodefinder && \
        test ! -e ebin && $(LN_S) \
        $(abs_top_builddir)/external/nodefinder/combonodefinder/ebin || \
        exit 0)
	(cd $(top_srcdir)/external/jsx && \
        test ! -e ebin && \
        $(LN_S) $(abs_top_builddir)/external/jsx/ebin || exit 0)
	(cd $(top_srcdir)/external/etokyotyrant && \
        test ! -e ebin && \
        $(LN_S) $(abs_top_builddir)/external/etokyotyrant/ebin || exit 0)
<<<<<<< HEAD
	(cd $(top_srcdir)/external/epgsql && \
=======
	(cd $(top_srcdir)/external/poolboy; \
        test ! -e ebin && \
        $(LN_S) $(abs_top_builddir)/external/poolboy/ebin || exit 0)
	(cd $(top_srcdir)/external/thrift; \
        test ! -e ebin && \
        $(LN_S) $(abs_top_builddir)/external/thrift/ebin || exit 0)
	(cd $(top_srcdir)/external/erlasticsearch; \
        test ! -e ebin && \
        $(LN_S) $(abs_top_builddir)/external/erlasticsearch/ebin || exit 0)
	(cd $(top_srcdir)/external/epgsql; \
>>>>>>> fa202b1f
        test ! -e ebin && \
        $(LN_S) $(abs_top_builddir)/external/epgsql/ebin || exit 0)
	(cd $(top_srcdir)/external/emysql && \
        test ! -e ebin && \
        $(LN_S) $(abs_top_builddir)/external/emysql/ebin || exit 0)
	(cd $(top_srcdir)/external/ememcached && \
        test ! -e ebin && \
        $(LN_S) $(abs_top_builddir)/external/ememcached/ebin || exit 0)
	(cd $(top_srcdir)/external/ecouchdb && \
        test ! -e ebin && \
        $(LN_S) $(abs_top_builddir)/external/ecouchdb/ebin || exit 0)
	(cd $(top_srcdir)/external/cowboy && \
        test ! -e ebin && \
        $(LN_S) $(abs_top_builddir)/external/cowboy/ebin || exit 0)
	(cd $(top_srcdir)/external/ranch && \
        test ! -e ebin && \
        $(LN_S) $(abs_top_builddir)/external/ranch/ebin || exit 0)
	(cd $(top_srcdir)/external/elli && \
        test ! -e ebin && \
        $(LN_S) $(abs_top_builddir)/external/elli/ebin || exit 0)
	(cd $(top_srcdir)/external/dynamic_compile && \
        test ! -e ebin && \
        $(LN_S) $(abs_top_builddir)/external/dynamic_compile/ebin || exit 0)
	(cd $(top_builddir)/external/epgsql && \
        test ! -e include && \
        $(LN_S) $(abs_top_srcdir)/external/epgsql/include || exit 0)
	(cd $(top_builddir)/external/epgsql && \
        test ! -e include && \
        $(LN_S) $(abs_top_srcdir)/external/epgsql/include || exit 0)
	(cd $(top_builddir)/external/emysql && \
        test ! -e include && \
        $(LN_S) $(abs_top_srcdir)/external/emysql/include || exit 0)
	(cd $(top_builddir)/external/elli && \
        test ! -e include && \
        $(LN_S) $(abs_top_srcdir)/external/elli/include || exit 0)
	(cd $(top_builddir)/lib/uuid && \
        test ! -e include && \
        $(LN_S) $(abs_top_srcdir)/lib/uuid/include || exit 0)
	(cd $(top_builddir)/lib/cpg && \
        test ! -e include && \
        $(LN_S) $(abs_top_srcdir)/lib/cpg/include || exit 0)
	(cd $(top_builddir)/lib/cloudi_core && \
        test ! -e include && \
        $(LN_S) $(abs_top_srcdir)/lib/cloudi_core/include || exit 0)

erlang-applications-scope-add:
	$(ESCRIPT) $(top_srcdir)/lib/reltool_util/scope $(SCOPE_ARGS)

rebar-compile: erlang-applications-scope-add \
               rebar-directories-compile
	(cd $(top_srcdir) && \
     $(ESCRIPT) $(REBAR) -C $(abs_top_builddir)/rebar_src.config compile)

clean-local: rebar-clean \
             rebar-directories-clean
	rm -rf $(top_builddir)/rel/cloudi || exit 0

rebar-clean:
	(cd $(top_srcdir) && \
     $(ESCRIPT) $(REBAR) -C $(abs_top_builddir)/rebar_src.config clean || \
     exit 0)

rebar-directories-clean: rebar-clean
	rmdir $(top_builddir)/lib/cloudi_core/ebin \
          $(top_builddir)/lib/cloudi_services_internal/ebin \
          $(top_builddir)/lib/cloudi_services_databases/ebin \
          $(top_builddir)/lib/cloudi_services_messaging/ebin \
          $(top_builddir)/lib/pqueue/ebin \
          $(top_builddir)/lib/quickrand/ebin \
          $(top_builddir)/lib/cpg/ebin \
          $(top_builddir)/lib/uuid/ebin \
          $(top_builddir)/lib/trie/ebin \
          $(top_builddir)/lib/reltool_util/ebin \
          $(top_builddir)/lib/key2value/ebin \
          $(top_builddir)/external/nodefinder/nodefinder/ebin \
          $(top_builddir)/external/nodefinder/ec2nodefinder/ebin \
          $(top_builddir)/external/nodefinder/combonodefinder/ebin \
          $(top_builddir)/external/jsx/ebin \
          $(top_builddir)/external/etokyotyrant/ebin \
          $(top_builddir)/external/poolboy/ebin \
          $(top_builddir)/external/thrift/ebin \
          $(top_builddir)/external/erlasticsearch/ebin \
          $(top_builddir)/external/epgsql/ebin \
          $(top_builddir)/external/emysql/ebin \
          $(top_builddir)/external/ememcached/ebin \
          $(top_builddir)/external/ecouchdb/ebin \
          $(top_builddir)/external/cowboy/ebin \
          $(top_builddir)/external/ranch/ebin \
          $(top_builddir)/external/elli/ebin \
          $(top_builddir)/external/dynamic_compile/ebin \
          || exit 0
	rm -f $(top_srcdir)/lib/cloudi_core/ebin \
          $(top_srcdir)/lib/cloudi_services_internal/ebin \
          $(top_srcdir)/lib/cloudi_services_databases/ebin \
          $(top_srcdir)/lib/cloudi_services_messaging/ebin \
          $(top_srcdir)/lib/pqueue/ebin \
          $(top_srcdir)/lib/quickrand/ebin \
          $(top_srcdir)/lib/cpg/ebin \
          $(top_srcdir)/lib/uuid/ebin \
          $(top_srcdir)/lib/trie/ebin \
          $(top_srcdir)/lib/reltool_util/ebin \
          $(top_srcdir)/lib/key2value/ebin \
          $(top_srcdir)/external/nodefinder/nodefinder/ebin \
          $(top_srcdir)/external/nodefinder/ec2nodefinder/ebin \
          $(top_srcdir)/external/nodefinder/combonodefinder/ebin \
          $(top_srcdir)/external/jsx/ebin \
          $(top_srcdir)/external/etokyotyrant/ebin \
          $(top_srcdir)/external/poolboy/ebin \
          $(top_srcdir)/external/poolboy/ebin \
          $(top_srcdir)/external/erlasticsearch/ebin \
          $(top_srcdir)/external/epgsql/ebin \
          $(top_srcdir)/external/emysql/ebin \
          $(top_srcdir)/external/ememcached/ebin \
          $(top_srcdir)/external/ecouchdb/ebin \
          $(top_srcdir)/external/cowboy/ebin \
          $(top_srcdir)/external/ranch/ebin \
          $(top_srcdir)/external/elli/ebin \
          $(top_srcdir)/external/dynamic_compile/ebin

clean-configure: config.log \
                 clean \
                 rebar-directories-clean-configure \
                 erlang-applications-scope-remove
	(cd $(top_srcdir)/external/zeromq/v$(ZEROMQ_VERSION_MAJOR)/zeromq && \
     make clean || exit 0)
	(cd $(top_srcdir)/external/zeromq/v$(ZEROMQ_VERSION_MAJOR)/erlzmq && \
     $(ESCRIPT) $(REBAR) -C $(abs_top_builddir)/rebar_src.config clean || \
     exit 0)
	rm -f $(top_srcdir)/aclocal.m4 \
        $(top_srcdir)/config.h.in \
        $(top_srcdir)/config.h.in~ \
        $(top_builddir)/config.h \
        $(top_builddir)/config.log \
        $(top_builddir)/config.status \
        $(top_builddir)/stamp-h1 \
        $(top_srcdir)/config/config.guess \
        $(top_srcdir)/config/config.sub \
        $(top_srcdir)/config/depcomp \
        $(top_srcdir)/config/install-sh \
        $(top_srcdir)/config/ltmain.sh \
        $(top_srcdir)/config/missing \
        $(top_builddir)/libtool \
        $(top_srcdir)/Makefile.in \
        $(top_builddir)/Makefile \
        $(top_srcdir)/configure \
        $(top_srcdir)/m4/libtool.m4 \
        $(top_srcdir)/m4/ltoptions.m4 \
        $(top_srcdir)/m4/ltsugar.m4 \
        $(top_srcdir)/m4/ltversion.m4 \
        $(top_srcdir)/m4/lt~obsolete.m4 \
        $(top_builddir)/rel/files/app.config \
        $(top_builddir)/rebar_src.config \
        $(top_builddir)/reltool.config \
        $(top_builddir)/cloudi.conf
	rm -rf $(top_srcdir)/autom4te.cache
	rm -rf $(top_builddir)/api/c/.deps/ \
         $(top_builddir)/api/python/.deps/ \
         $(top_builddir)/lib/cloudi_core/cxx_src/.deps/ \
         $(top_builddir)/tests/hexpi/cxx_src/.deps/ \
         $(top_builddir)/tests/http_req/c_src/.deps/ \
         $(top_builddir)/tests/flood/service/.deps/ \
         $(top_builddir)/tests/messaging/cxx_src/.deps/ \
         $(top_builddir)/tests/msg_size/cxx_src/.deps/
	find $(top_srcdir)/api -name "Makefile.in" | xargs rm -f
	find $(top_srcdir)/lib -name "Makefile.in" | xargs rm -f
	find $(top_srcdir)/tests -name "Makefile.in" | xargs rm -f
	find $(top_builddir)/api -name "Makefile" | xargs rm -f
	find $(top_builddir)/lib -name "Makefile" | xargs rm -f
	find $(top_builddir)/tests -name "Makefile" | xargs rm -f

rebar-directories-clean-configure:
	rm -f $(top_srcdir)/external/rebar/ebin/*.beam \
        $(top_srcdir)/lib/cloudi_core/src/cloudi_core.app.src \
        $(top_builddir)/lib/cloudi_core/src/cloudi_core.app.src \
        $(top_srcdir)/lib/cloudi_services_internal/src/cloudi_services_internal.app.src \
        $(top_builddir)/lib/cloudi_services_internal/src/cloudi_services_internal.app.src \
        $(top_srcdir)/lib/cloudi_services_databases/src/cloudi_services_databases.app.src \
        $(top_builddir)/lib/cloudi_services_databases/src/cloudi_services_databases.app.src \
        $(top_srcdir)/lib/cloudi_services_messaging/src/cloudi_services_messaging.app.src \
        $(top_builddir)/lib/cloudi_services_messaging/src/cloudi_services_messaging.app.src
	test -e $(top_builddir)/rebar && rm -f $(top_builddir)/rebar || exit 0

erlang-applications-scope-remove:
	$(ESCRIPT) $(top_srcdir)/lib/reltool_util/scope $(SCOPE_ARGS) -u

dialyze: all-local \
         dialyzer.plt
	$(DIALYZER) --plt dialyzer.plt \
              -Wno_return -Wno_unused \
              -I lib/cloudi_core/include/ \
              lib/cloudi_core/ebin/ \
              lib/cloudi_services_internal/ebin/ \
              lib/cloudi_services_databases/ebin/ \
              lib/cloudi_services_messaging/ebin/ \
              lib/pqueue/ebin/ \
              lib/quickrand/ebin/ \
              lib/cpg/ebin/ \
              lib/uuid/ebin/ \
              lib/trie/ebin/ \
              lib/reltool_util/ebin/ \
              lib/key2value/ebin/ \
              external/cowboy/ebin \
              external/elli/ebin \
              external/dynamic_compile/ebin \
              external/etokyotyrant/ebin \
              external/erlasticsearch/ebin \
              external/epgsql/ebin \
              external/ememcached/ebin \
              external/ecouchdb/ebin \
              external/emysql/ebin \
              external/jsx/ebin

dialyzer.plt:
	$(DIALYZER) --build_plt --output_plt dialyzer.plt \
                --apps erts kernel stdlib mnesia crypto inets xmerl sasl \
                       compiler debugger ssl tools

doc:
	$(ESCRIPT) $(REBAR) doc || exit 0

run:
	@echo
	@echo "********************"
	@echo "* USE make install *"
	@echo "********************"
	@echo
	@exit 1

distdir:
	@echo
	@echo "*************************************"
	@echo "* AUTOMAKE DISTRIBUTION IS NOT USED *"
	@echo "*************************************"
	@echo
	@exit 1

dist: distdir

uninstall:
	@echo
	@echo "**********************************"
	@echo "* AUTOMAKE UNINSTALL IS NOT USED *"
	@echo "**********************************"
	@echo
	@exit 1

install-exec-hook: cloudi-prefix-install \
                   tests-install \
                   tests-echo-install \
                   tests-flood-install \
                   tests-hexpi-install \
                   tests-http-install \
                   tests-http_req-install \
                   tests-service_api-install \
                   tests-messaging-install \
                   tests-msg_size-install \
                   tests-websockets-install \
                   tests-zeromq-install \
                   api-install \
                   api-erlang-install \
                   api-c-install \
                   api-java-install \
                   api-python-install \
                   api-ruby-install \
                   service_api-install \
                   service_api-python-install \
                   rel/files/app.config
	$(MKDIR_P) "$(DESTDIR)$(cloudi_logdir)"
	$(MKDIR_P) "$(DESTDIR)$(cloudi_confdir)"
	$(MKDIR_P) "$(DESTDIR)$(cloudi_bindir)"
	$(MKDIR_P) "$(DESTDIR)$(cloudi_prefix)/lib"
	$(MKDIR_P) "$(DESTDIR)$(cloudi_prefix)/releases"
	(cd "$(DESTDIR)$(cloudi_prefix)" && \
     test ! -e etc && $(LN_S) "$(cloudi_confdir)" etc || exit 0 && \
     test ! -e logs && $(LN_S) "$(cloudi_logdir)" logs || exit 0)
	test -e "$(DESTDIR)$(cloudi_confdir)/cloudi.conf" && \
       mv -f "$(DESTDIR)$(cloudi_confdir)/cloudi.conf" \
             "$(DESTDIR)$(cloudi_confdir)/cloudi.conf.old" || exit 0
	$(INSTALL_DATA) "$(top_builddir)/cloudi.conf" \
                  "$(DESTDIR)$(cloudi_confdir)"
	$(ESCRIPT) $(top_srcdir)/lib/reltool_util/release
	test ! -d "$(DESTDIR)$(cloudi_prefix)/erts-$(ERLANG_ERTS_VER)" && \
       mv -f "$(top_builddir)/rel/cloudi/erts-$(ERLANG_ERTS_VER)" \
             "$(DESTDIR)$(cloudi_prefix)" || exit 0
	$(INSTALL_SCRIPT) "$(top_builddir)/rel/cloudi/bin/cloudi" \
                    "$(DESTDIR)$(cloudi_bindir)/"
	echo "#!/bin/sh"               > /tmp/cloudi
	echo "cd $(cloudi_bindir)"     >> /tmp/cloudi
	echo "exec ./cloudi \$$*"      >> /tmp/cloudi
	$(INSTALL_SCRIPT) /tmp/cloudi "$(DESTDIR)$(bindir)/"
	test -e "$(DESTDIR)$(cloudi_confdir)/app.config" && \
       mv -f "$(DESTDIR)$(cloudi_confdir)/app.config" \
             "$(DESTDIR)$(cloudi_confdir)/app.config.old" || exit 0
	$(INSTALL_DATA) "$(top_builddir)/rel/cloudi/etc/app.config" \
                  "$(DESTDIR)$(cloudi_confdir)/"
	test -e "$(DESTDIR)$(cloudi_confdir)/vm.args" && \
       mv -f "$(DESTDIR)$(cloudi_confdir)/vm.args" \
             "$(DESTDIR)$(cloudi_confdir)/vm.args.old" || exit 0
	$(INSTALL_DATA) "$(top_builddir)/rel/cloudi/etc/vm.args" \
                  "$(DESTDIR)$(cloudi_confdir)/"
	test ! -d "$(DESTDIR)$(cloudi_prefix)/releases/1" && \
       mv -f "$(top_builddir)/rel/cloudi/releases/1" \
             "$(DESTDIR)$(cloudi_prefix)/releases/" || exit 0
	$(INSTALL_DATA) "$(top_builddir)/rel/cloudi/releases/start_erl.data" \
                    "$(DESTDIR)$(cloudi_prefix)/releases/"
	list0=`ls "$(top_builddir)/rel/cloudi/lib/"`; \
    for subdir0 in $$list0; do \
	  list1=`ls "$(top_builddir)/rel/cloudi/lib/$$subdir0"`; \
    for subdir1 in $$list1; do \
        test ! -e "$(DESTDIR)$(cloudi_prefix)/lib/$$subdir0/$$subdir1" && \
        $(MKDIR_P) "$(DESTDIR)$(cloudi_prefix)/lib/$$subdir0/" && \
        mv -f "$(top_builddir)/rel/cloudi/lib/$$subdir0/$$subdir1" \
              "$(DESTDIR)$(cloudi_prefix)/lib/$$subdir0/" || \
        echo "$(DESTDIR)$(cloudi_prefix)/lib/$$subdir0/$$subdir1 exists!"; \
    done; done
	rm -rf $(top_builddir)/rel/cloudi/
	$(LIBTOOL) --mode=finish "$(DESTDIR)$(cloudi_prefix)/api/c"
	$(LIBTOOL) --mode=finish --quiet "$(DESTDIR)$(cloudi_prefix)/api/python"
	$(LIBTOOL) --mode=finish --quiet "$(DESTDIR)$(cloudi_prefix)/lib/cloudi_core-$(VERSION)/priv"

cloudi-prefix-install:
	$(MKDIR_P) "$(DESTDIR)$(bindir)"
	$(MKDIR_P) "$(DESTDIR)$(cloudi_prefix)"

tests-install:
	$(MKDIR_P) "$(DESTDIR)$(cloudi_prefix)/tests"

tests-echo-install:
	$(MKDIR_P) "$(DESTDIR)$(cloudi_prefix)/tests/echo"
	$(INSTALL_SCRIPT) "$(top_srcdir)/tests/echo/echo.py" \
                      "$(DESTDIR)$(cloudi_prefix)/tests/echo/"

tests-flood-install: $(top_builddir)/tests/flood/service/flood \
                     $(top_builddir)/tests/flood/ebin/cloudi_service_flood.beam \
                     $(top_builddir)/tests/flood/service/jar/cloudi.jar \
                     $(top_builddir)/tests/flood/service/jar/flood.jar
	$(MKDIR_P) "$(DESTDIR)$(cloudi_prefix)/tests/flood/ebin"
	$(MKDIR_P) "$(DESTDIR)$(cloudi_prefix)/tests/flood/service"
	$(MKDIR_P) "$(DESTDIR)$(cloudi_prefix)/tests/flood/service/jar"
	$(INSTALL_DATA) "$(top_builddir)/tests/flood/ebin/cloudi_service_flood.beam" \
                    "$(DESTDIR)$(cloudi_prefix)/tests/flood/ebin/"
	$(LIBTOOL) --mode=install $(INSTALL_PROGRAM) \
             "$(top_builddir)/tests/flood/service/flood" \
             "$(DESTDIR)$(cloudi_prefix)/tests/flood/service/"
	$(INSTALL_DATA) "$(top_builddir)/tests/flood/service/jar/cloudi.jar" \
                    "$(DESTDIR)$(cloudi_prefix)/tests/flood/service/jar/"
	$(INSTALL_DATA) "$(top_builddir)/tests/flood/service/jar/flood.jar" \
                    "$(DESTDIR)$(cloudi_prefix)/tests/flood/service/jar/"
	$(INSTALL_SCRIPT) "$(top_srcdir)/tests/flood/service/flood.py" \
                      "$(DESTDIR)$(cloudi_prefix)/tests/flood/service/"
	$(INSTALL_DATA) "$(top_srcdir)/tests/flood/service/flood.rb" \
                    "$(DESTDIR)$(cloudi_prefix)/tests/flood/service/"

tests-hexpi-install: $(top_builddir)/tests/hexpi/ebin/cloudi_service_hexpi.beam \
                     $(top_builddir)/tests/hexpi/cxx_src/hexpi
	$(MKDIR_P) "$(DESTDIR)$(cloudi_prefix)/tests/hexpi/ebin"
	$(MKDIR_P) "$(DESTDIR)$(cloudi_prefix)/tests/hexpi/priv"
	$(INSTALL_DATA) "$(top_builddir)/tests/hexpi/ebin/cloudi_service_hexpi.beam" \
                    "$(DESTDIR)$(cloudi_prefix)/tests/hexpi/ebin/"
	$(LIBTOOL) --mode=install $(INSTALL_PROGRAM) \
             "$(top_builddir)/tests/hexpi/cxx_src/hexpi" \
             "$(DESTDIR)$(cloudi_prefix)/tests/hexpi/priv/"

tests-http-install: $(top_builddir)/tests/http/service/jar/cloudi.jar \
                    $(top_builddir)/tests/http/service/jar/service.jar
	$(MKDIR_P) "$(DESTDIR)$(cloudi_prefix)/tests/http/service/jar"
	$(MKDIR_P) "$(DESTDIR)$(cloudi_prefix)/tests/http/input"
	$(MKDIR_P) "$(DESTDIR)$(cloudi_prefix)/tests/http/input.zip"
	$(MKDIR_P) "$(DESTDIR)$(cloudi_prefix)/tests/http/output"
	$(MKDIR_P) "$(DESTDIR)$(cloudi_prefix)/tests/http/tmp"
	$(INSTALL_SCRIPT) "$(top_srcdir)/tests/http/run.sh" \
                      "$(DESTDIR)$(cloudi_prefix)/tests/http/"
	$(INSTALL_DATA) "$(top_builddir)/tests/http/service/jar/cloudi.jar" \
                    "$(DESTDIR)$(cloudi_prefix)/tests/http/service/jar/"
	$(INSTALL_DATA) "$(top_builddir)/tests/http/service/jar/service.jar" \
                    "$(DESTDIR)$(cloudi_prefix)/tests/http/service/jar/"
	$(INSTALL_SCRIPT) "$(top_srcdir)/tests/http/service/service.py" \
                      "$(DESTDIR)$(cloudi_prefix)/tests/http/service/"
	$(INSTALL_DATA) "$(top_srcdir)/tests/http/service/service.rb" \
                    "$(DESTDIR)$(cloudi_prefix)/tests/http/service/"
	$(INSTALL_DATA) "$(top_srcdir)/tests/http/input/text" \
                    "$(DESTDIR)$(cloudi_prefix)/tests/http/input/"
	$(INSTALL_DATA) "$(top_srcdir)/tests/http/input.zip/text" \
                    "$(DESTDIR)$(cloudi_prefix)/tests/http/input.zip/"
	$(INSTALL_DATA) "$(top_srcdir)/tests/http/output/text" \
                    "$(DESTDIR)$(cloudi_prefix)/tests/http/output/"

tests-http_req-install: \
        $(top_builddir)/tests/http_req/c_src/http_req \
        $(top_builddir)/tests/http_req/jar/cloudi.jar \
        $(top_builddir)/tests/http_req/jar/http_req.jar \
        $(top_builddir)/tests/http_req/ebin/cloudi_service_http_req.beam
	$(MKDIR_P) "$(DESTDIR)$(cloudi_prefix)/tests/http_req/priv"
	$(MKDIR_P) "$(DESTDIR)$(cloudi_prefix)/tests/http_req/jar"
	$(MKDIR_P) "$(DESTDIR)$(cloudi_prefix)/tests/http_req/public_html"
	$(MKDIR_P) "$(DESTDIR)$(cloudi_prefix)/tests/http_req/ebin"
	$(LIBTOOL) --mode=install $(INSTALL_PROGRAM) \
             "$(top_builddir)/tests/http_req/c_src/http_req" \
             "$(DESTDIR)$(cloudi_prefix)/tests/http_req/priv/"
	$(INSTALL_SCRIPT) "$(top_srcdir)/tests/http_req/http_req.py" \
                    "$(DESTDIR)$(cloudi_prefix)/tests/http_req/"
	$(INSTALL_SCRIPT) "$(top_srcdir)/tests/http_req/http_req_c.py" \
                    "$(DESTDIR)$(cloudi_prefix)/tests/http_req/"
	$(INSTALL_SCRIPT) "$(top_srcdir)/tests/http_req/http_req.rb" \
                    "$(DESTDIR)$(cloudi_prefix)/tests/http_req/"
	$(INSTALL_DATA) "$(top_builddir)/tests/http_req/jar/cloudi.jar" \
                  "$(DESTDIR)$(cloudi_prefix)/tests/http_req/jar/"
	$(INSTALL_DATA) "$(top_builddir)/tests/http_req/jar/http_req.jar" \
                  "$(DESTDIR)$(cloudi_prefix)/tests/http_req/jar/"
	$(INSTALL_DATA) \
        "$(top_builddir)/tests/http_req/ebin/cloudi_service_http_req.beam" \
        "$(DESTDIR)$(cloudi_prefix)/tests/http_req/ebin/"
	$(INSTALL_DATA) "$(top_srcdir)/tests/http_req/public_html/index.html" \
                  "$(DESTDIR)$(cloudi_prefix)/tests/http_req/public_html/"
	$(INSTALL_DATA) "$(top_srcdir)/tests/http_req/public_html/style.css" \
                  "$(DESTDIR)$(cloudi_prefix)/tests/http_req/public_html/"
	$(INSTALL_DATA) \
        "$(top_srcdir)/tests/http_req/public_html/800px-Juliadim2.png" \
        "$(DESTDIR)$(cloudi_prefix)/tests/http_req/public_html/"
	$(INSTALL_DATA) "$(top_srcdir)/tests/http_req/public_html/websockets.html" \
                  "$(DESTDIR)$(cloudi_prefix)/tests/http_req/public_html/"

tests-service_api-install:
	$(MKDIR_P) "$(DESTDIR)$(cloudi_prefix)/tests/service_api"
	$(INSTALL_SCRIPT) "$(top_srcdir)/tests/service_api/run.py" \
                      "$(DESTDIR)$(cloudi_prefix)/tests/service_api/"
	$(INSTALL_SCRIPT) "$(top_srcdir)/tests/service_api/logging_on.py" \
                      "$(DESTDIR)$(cloudi_prefix)/tests/service_api/"
	$(INSTALL_SCRIPT) "$(top_srcdir)/tests/service_api/logging_off.py" \
                      "$(DESTDIR)$(cloudi_prefix)/tests/service_api/"
	$(INSTALL_SCRIPT) "$(top_srcdir)/tests/service_api/path.py" \
                      "$(DESTDIR)$(cloudi_prefix)/tests/service_api/"

tests-messaging-install: \
        $(top_builddir)/tests/messaging/ebin/cloudi_service_messaging_sequence1.beam \
        $(top_builddir)/tests/messaging/ebin/cloudi_service_messaging_sequence2.beam \
        $(top_builddir)/tests/messaging/ebin/cloudi_service_messaging_sequence3.beam \
        $(top_builddir)/tests/messaging/jar/cloudi.jar \
        $(top_builddir)/tests/messaging/jar/messaging.jar \
        $(top_builddir)/tests/messaging/cxx_src/messaging
	$(MKDIR_P) "$(DESTDIR)$(cloudi_prefix)/tests/messaging/ebin"
	$(MKDIR_P) "$(DESTDIR)$(cloudi_prefix)/tests/messaging/jar"
	$(MKDIR_P) "$(DESTDIR)$(cloudi_prefix)/tests/messaging/priv"
	$(INSTALL_DATA) \
        "$(top_builddir)/tests/messaging/ebin/cloudi_service_messaging_sequence1.beam" \
        "$(DESTDIR)$(cloudi_prefix)/tests/messaging/ebin/"
	$(INSTALL_DATA) \
        "$(top_builddir)/tests/messaging/ebin/cloudi_service_messaging_sequence2.beam" \
        "$(DESTDIR)$(cloudi_prefix)/tests/messaging/ebin/"
	$(INSTALL_DATA) \
        "$(top_builddir)/tests/messaging/ebin/cloudi_service_messaging_sequence3.beam" \
        "$(DESTDIR)$(cloudi_prefix)/tests/messaging/ebin/"
	$(INSTALL_DATA) "$(top_builddir)/tests/messaging/jar/cloudi.jar" \
                    "$(DESTDIR)$(cloudi_prefix)/tests/messaging/jar/"
	$(INSTALL_DATA) "$(top_builddir)/tests/messaging/jar/messaging.jar" \
                    "$(DESTDIR)$(cloudi_prefix)/tests/messaging/jar/"
	$(INSTALL_SCRIPT) "$(top_srcdir)/tests/messaging/messaging.py" \
                      "$(DESTDIR)$(cloudi_prefix)/tests/messaging/"
	$(INSTALL_SCRIPT) "$(top_srcdir)/tests/messaging/messaging_c.py" \
                      "$(DESTDIR)$(cloudi_prefix)/tests/messaging/"
	$(INSTALL_SCRIPT) "$(top_srcdir)/tests/messaging/messaging.rb" \
                      "$(DESTDIR)$(cloudi_prefix)/tests/messaging/"
	$(LIBTOOL) --mode=install $(INSTALL_PROGRAM) \
             "$(top_builddir)/tests/messaging/cxx_src/messaging" \
             "$(DESTDIR)$(cloudi_prefix)/tests/messaging/priv/"

tests-msg_size-install: \
        $(top_builddir)/tests/msg_size/ebin/cloudi_service_msg_size.beam \
        $(top_builddir)/tests/msg_size/jar/cloudi.jar \
        $(top_builddir)/tests/msg_size/jar/msg_size.jar \
        $(top_builddir)/tests/msg_size/cxx_src/msg_size
	$(MKDIR_P) "$(DESTDIR)$(cloudi_prefix)/tests/msg_size/ebin"
	$(MKDIR_P) "$(DESTDIR)$(cloudi_prefix)/tests/msg_size/jar"
	$(MKDIR_P) "$(DESTDIR)$(cloudi_prefix)/tests/msg_size/priv"
	$(INSTALL_DATA) \
        "$(top_builddir)/tests/msg_size/ebin/cloudi_service_msg_size.beam" \
        "$(DESTDIR)$(cloudi_prefix)/tests/msg_size/ebin/"
	$(INSTALL_DATA) "$(top_builddir)/tests/msg_size/jar/cloudi.jar" \
                    "$(DESTDIR)$(cloudi_prefix)/tests/msg_size/jar/"
	$(INSTALL_DATA) "$(top_builddir)/tests/msg_size/jar/msg_size.jar" \
                    "$(DESTDIR)$(cloudi_prefix)/tests/msg_size/jar/"
	$(INSTALL_SCRIPT) "$(top_srcdir)/tests/msg_size/msg_size.py" \
                      "$(DESTDIR)$(cloudi_prefix)/tests/msg_size/"
	$(INSTALL_SCRIPT) "$(top_srcdir)/tests/msg_size/msg_size_c.py" \
                      "$(DESTDIR)$(cloudi_prefix)/tests/msg_size/"
	$(INSTALL_SCRIPT) "$(top_srcdir)/tests/msg_size/msg_size.rb" \
                      "$(DESTDIR)$(cloudi_prefix)/tests/msg_size/"
	$(LIBTOOL) --mode=install $(INSTALL_PROGRAM) \
             "$(top_builddir)/tests/msg_size/cxx_src/msg_size" \
             "$(DESTDIR)$(cloudi_prefix)/tests/msg_size/priv/"

tests-websockets-install:
	$(MKDIR_P) "$(DESTDIR)$(cloudi_prefix)/tests/websockets"
	$(INSTALL_SCRIPT) "$(top_srcdir)/tests/websockets/websockets.py" \
                      "$(DESTDIR)$(cloudi_prefix)/tests/websockets/"

tests-zeromq-install:
	$(MKDIR_P) "$(DESTDIR)$(cloudi_prefix)/tests/zeromq"
	$(INSTALL_SCRIPT) "$(top_srcdir)/tests/zeromq/run.py" \
                      "$(DESTDIR)$(cloudi_prefix)/tests/zeromq/"

api-install:
	$(MKDIR_P) "$(DESTDIR)$(cloudi_prefix)/api"

api-erlang-install:
	$(MKDIR_P) "$(DESTDIR)$(cloudi_prefix)/api/erlang"
	$(INSTALL_DATA) "$(top_srcdir)/api/erlang/README.markdown" \
                  "$(DESTDIR)$(cloudi_prefix)/api/erlang/"

api-c-install:
	$(MKDIR_P) "$(DESTDIR)$(cloudi_prefix)/api/c"

api-java-install: $(top_builddir)/api/java/jar/cloudi.jar
	rmdir "$(DESTDIR)$(datarootdir)/java" || exit 0
	$(MKDIR_P) "$(DESTDIR)$(cloudi_prefix)/api/java"
	$(INSTALL_DATA) "$(top_builddir)/api/java/jar/cloudi.jar" \
                    "$(DESTDIR)$(cloudi_prefix)/api/java/"

api-python-install:
	$(MKDIR_P) "$(DESTDIR)$(cloudi_prefix)/api/python"
	$(INSTALL_DATA) "$(top_srcdir)/api/python/erlang.py" \
                    "$(DESTDIR)$(cloudi_prefix)/api/python/"
	$(INSTALL_DATA) "$(top_srcdir)/api/python/cloudi.py" \
                    "$(DESTDIR)$(cloudi_prefix)/api/python/"
	$(INSTALL_DATA) "$(top_srcdir)/api/python/cloudi_c.py" \
                    "$(DESTDIR)$(cloudi_prefix)/api/python/"

api-ruby-install:
	$(MKDIR_P) "$(DESTDIR)$(cloudi_prefix)/api/ruby"
	$(INSTALL_DATA) "$(top_srcdir)/api/ruby/cloudi.rb" \
                    "$(DESTDIR)$(cloudi_prefix)/api/ruby/"
	$(INSTALL_DATA) "$(top_srcdir)/api/ruby/erlang.rb" \
                    "$(DESTDIR)$(cloudi_prefix)/api/ruby/"

service_api-install:
	$(MKDIR_P) "$(DESTDIR)$(cloudi_prefix)/service_api"

service_api-python-install:
	$(MKDIR_P) "$(DESTDIR)$(cloudi_prefix)/service_api/python/jsonrpclib/jsonrpclib"
	$(INSTALL_DATA) "$(top_srcdir)/service_api/python/cloudi_service_api.py" \
                    "$(DESTDIR)$(cloudi_prefix)/service_api/python/"
	$(INSTALL_DATA) "$(top_srcdir)/service_api/python/jsonrpclib/LICENSE.txt" \
                    "$(DESTDIR)$(cloudi_prefix)/service_api/python/jsonrpclib/"
	$(INSTALL_DATA) "$(top_srcdir)/service_api/python/jsonrpclib/README.md" \
                    "$(DESTDIR)$(cloudi_prefix)/service_api/python/jsonrpclib/"
	$(INSTALL_DATA) \
        "$(top_srcdir)/service_api/python/jsonrpclib/jsonrpclib/__init__.py" \
        "$(DESTDIR)$(cloudi_prefix)/service_api/python/jsonrpclib/jsonrpclib/"
	$(INSTALL_DATA) \
        "$(top_srcdir)/service_api/python/jsonrpclib/jsonrpclib/jsonrpc.py" \
        "$(DESTDIR)$(cloudi_prefix)/service_api/python/jsonrpclib/jsonrpclib/"
	$(INSTALL_DATA) \
        "$(top_srcdir)/service_api/python/jsonrpclib/jsonrpclib/config.py" \
        "$(DESTDIR)$(cloudi_prefix)/service_api/python/jsonrpclib/jsonrpclib/"
	$(INSTALL_DATA) \
        "$(top_srcdir)/service_api/python/jsonrpclib/jsonrpclib/history.py" \
        "$(DESTDIR)$(cloudi_prefix)/service_api/python/jsonrpclib/jsonrpclib/"
	$(INSTALL_DATA) \
        "$(top_srcdir)/service_api/python/jsonrpclib/jsonrpclib/jsonclass.py" \
        "$(DESTDIR)$(cloudi_prefix)/service_api/python/jsonrpclib/jsonrpclib/"

<|MERGE_RESOLUTION|>--- conflicted
+++ resolved
@@ -5,7 +5,6 @@
 
 SCOPE_EXTERNAL = cloudi_x_
 SCOPE_ARGS = -s $(SCOPE_EXTERNAL) -p cloudi -b _original \
-<<<<<<< HEAD
      -c $(top_srcdir)/lib/ \
      -d $(top_srcdir)/lib/cloudi_core/src \
      -d $(top_srcdir)/lib/cloudi_services_databases/src \
@@ -28,46 +27,18 @@
      -d $(top_srcdir)/external/ememcached/src \
      -d $(top_srcdir)/external/emysql/src \
      -d $(top_srcdir)/external/epgsql/src \
+     -d $(top_srcdir)/external/erlasticsearch/src \
      -d $(top_srcdir)/external/etokyotyrant/src \
      -d $(top_srcdir)/external/jsx/src \
-     -d $(top_srcdir)/external/ranch/src
+     -d $(top_srcdir)/external/poolboy/src \
+     -d $(top_srcdir)/external/ranch/src \
+     -d $(top_srcdir)/external/thrift/src
 
 all-local: rel/files/app.config \
            erlang-applications-scope-add \
            rebar-directories-compile \
            rebar-compile
 
-=======
-     -c $(abs_top_srcdir)/lib/ \
-     -d $(abs_top_srcdir)/lib/cloudi_core/src \
-     -d $(abs_top_srcdir)/lib/cloudi_services_databases/src \
-     -d $(abs_top_srcdir)/lib/cloudi_services_internal/src \
-     -d $(abs_top_srcdir)/lib/cloudi_services_messaging/src \
-     -d $(abs_top_srcdir)/lib/cpg/src \
-     -d $(abs_top_srcdir)/lib/key2value/src \
-     -d $(abs_top_srcdir)/lib/pqueue/src \
-     -d $(abs_top_srcdir)/lib/quickrand/src \
-     -d $(abs_top_srcdir)/lib/reltool_util/src \
-     -d $(abs_top_srcdir)/lib/trie/src \
-     -d $(abs_top_srcdir)/lib/uuid/src \
-     -d $(abs_top_srcdir)/external/nodefinder/combonodefinder/src \
-     -d $(abs_top_srcdir)/external/nodefinder/ec2nodefinder/src \
-     -d $(abs_top_srcdir)/external/nodefinder/nodefinder/src \
-     -d $(abs_top_srcdir)/external/cowboy/src \
-     -d $(abs_top_srcdir)/external/dynamic_compile/src \
-     -d $(abs_top_srcdir)/external/ecouchdb/src \
-     -d $(abs_top_srcdir)/external/ememcached/src \
-     -d $(abs_top_srcdir)/external/emysql/src \
-     -d $(abs_top_srcdir)/external/epgsql/src \
-     -d $(abs_top_srcdir)/external/poolboy/src \
-     -d $(abs_top_srcdir)/external/thrift/src \
-     -d $(abs_top_srcdir)/external/erlasticsearch/src \
-     -d $(abs_top_srcdir)/external/etokyotyrant/src \
-     -d $(abs_top_srcdir)/external/jsx/src \
-     -d $(abs_top_srcdir)/external/ranch/src
-
-# automake expand all nested variables
->>>>>>> fa202b1f
 rel/files/app.config: rel/files/app.config.in
 	$(MKDIR_P) rel/files
 	$(SED) -e "s![@]cloudi_confdir[@]!$(cloudi_confdir)!g" \
@@ -194,9 +165,6 @@
 	(cd $(top_srcdir)/external/etokyotyrant && \
         test ! -e ebin && \
         $(LN_S) $(abs_top_builddir)/external/etokyotyrant/ebin || exit 0)
-<<<<<<< HEAD
-	(cd $(top_srcdir)/external/epgsql && \
-=======
 	(cd $(top_srcdir)/external/poolboy; \
         test ! -e ebin && \
         $(LN_S) $(abs_top_builddir)/external/poolboy/ebin || exit 0)
@@ -207,7 +175,6 @@
         test ! -e ebin && \
         $(LN_S) $(abs_top_builddir)/external/erlasticsearch/ebin || exit 0)
 	(cd $(top_srcdir)/external/epgsql; \
->>>>>>> fa202b1f
         test ! -e ebin && \
         $(LN_S) $(abs_top_builddir)/external/epgsql/ebin || exit 0)
 	(cd $(top_srcdir)/external/emysql && \
@@ -426,7 +393,10 @@
                        compiler debugger ssl tools
 
 doc:
-	$(ESCRIPT) $(REBAR) doc || exit 0
+	$(ESCRIPT) $(REBAR) -C $(abs_top_builddir)/rebar_src.config doc || exit 0
+
+xref:
+	$(ESCRIPT) $(REBAR) -C $(abs_top_builddir)/rebar_src.config xref || exit 0
 
 run:
 	@echo
